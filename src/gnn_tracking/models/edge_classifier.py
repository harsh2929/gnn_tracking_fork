from __future__ import annotations

import torch
import torch.nn as nn
from models.interaction_network import InteractionNetwork as IN
from models.mlp import MLP
from torch import Tensor


class EdgeClassifier(nn.Module):
    def __init__(
        self,
        node_indim,
        edge_indim,
        L=4,
        node_latentdim=8,
        edge_latentdim=12,
        r_hidden_size=32,
        o_hidden_size=32,
    ):
        super(EdgeClassifier, self).__init__()
        self.node_encoder = MLP(node_indim, node_latentdim, 64, L=1)
        self.edge_encoder = MLP(edge_indim, edge_latentdim, 64, L=1)
        gnn_layers = []
<<<<<<< HEAD
        for _l in range(L):
=======
        for l in range(L):
>>>>>>> 06c2a302
            gnn_layers.append(
                IN(
                    node_latentdim,
                    edge_latentdim,
                    node_outdim=node_latentdim,
                    edge_outdim=edge_latentdim,
                    relational_hidden_size=r_hidden_size,
                    object_hidden_size=o_hidden_size,
                )
            )
        self.gnn_layers = nn.ModuleList(gnn_layers)
        self.W = MLP(edge_latentdim, 1, 32, L=2)

    def forward(self, x: Tensor, edge_index: Tensor, edge_attr: Tensor) -> Tensor:
        node_latent = self.node_encoder(x)
        edge_latent = self.edge_encoder(edge_attr)
        for layer in self.gnn_layers:
            node_latent, edge_latent = layer(node_latent, edge_index, edge_latent)
        edge_weights = torch.sigmoid(self.W(edge_latent))
        return edge_weights<|MERGE_RESOLUTION|>--- conflicted
+++ resolved
@@ -22,11 +22,7 @@
         self.node_encoder = MLP(node_indim, node_latentdim, 64, L=1)
         self.edge_encoder = MLP(edge_indim, edge_latentdim, 64, L=1)
         gnn_layers = []
-<<<<<<< HEAD
         for _l in range(L):
-=======
-        for l in range(L):
->>>>>>> 06c2a302
             gnn_layers.append(
                 IN(
                     node_latentdim,
