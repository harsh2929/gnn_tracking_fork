--- conflicted
+++ resolved
@@ -132,12 +132,7 @@
                 if self.predict_track_params:
                     loss_P = self.object_loss(W, B, H, P, Y, L, T, R).item()
                     losses["P"].append(loss_P)
-<<<<<<< HEAD
-                bcs = BinaryClassificationStats(self.W, self.Y.long(), thld)
-=======
-                acc, TPR, TNR = binary_classification_stats(W, Y, thld)
-
->>>>>>> d811d702
+                bcs = BinaryClassificationStats(W, Y.long(), thld)
                 losses["total"].append(loss_W + loss_V + loss_B)
                 losses["W"].append(loss_W)
                 losses["V"].append(loss_V)
@@ -162,25 +157,12 @@
             if self.predict_track_params:
                 W, H, B, P = self.model(data.x, data.edge_index, data.edge_attr)
             else:
-<<<<<<< HEAD
-                self.W, self.H, self.B = self.model(
-                    data.x, data.edge_index, data.edge_attr
-                )
-            self.Y, self.W = data.y, self.W.squeeze(1)
-            self.L = data.particle_id
-            self.B = self.B.squeeze()
-            diff, opt_thld = 100, 0
-            for thld in np.arange(0.01, 0.5, 0.01):
-                bcs = BinaryClassificationStats(self.W, self.Y.long(), thld)
-                delta = abs(bcs.TPR - bcs.TNR)
-=======
                 W, H, B = self.model(data.x, data.edge_index, data.edge_attr)
             Y, W = data.y, W.squeeze(1)
             diff, opt_thld, opt_acc = 100, 0, 0
             for thld in np.arange(0.01, 0.5, 0.01):
-                acc, TPR, TNR = binary_classification_stats(W, Y, thld)
-                delta = abs(TPR - TNR)
->>>>>>> d811d702
+                bcs = BinaryClassificationStats(self.W, self.Y.long(), thld)
+                delta = abs(bcs.TPR - bcs.TNR)
                 if delta < diff:
                     diff, opt_thld = delta, thld
             opt_thlds.append(opt_thld)
